language: python

dist: trusty

python:
  - "2.7"
  - "3.5"
<<<<<<< HEAD

services:
  - docker

env:
  global:
    - PATH=$PATH:$HOME/.minimesos/bin

install:
  - curl -sSL https://minimesos.org/install | sh
  - pip install -r requirements.txt

script:
  - py.test --cov=lib/marathon_autoscaler/
  - docker build -t marathon-autoscaler:localbuild .
  - minimesos up
  - eval $(minimesos info | tail -n +3)
  - curl $MINIMESOS_MARATHON/v2/apps

after_script:
  - minimesos destroy
=======
# command to install dependencies
install: "pip install -r requirements.txt"
# command to run tests
script: py.test --cov=lib/marathon_autoscaler/
>>>>>>> 644f4e75
<|MERGE_RESOLUTION|>--- conflicted
+++ resolved
@@ -5,7 +5,6 @@
 python:
   - "2.7"
   - "3.5"
-<<<<<<< HEAD
 
 services:
   - docker
@@ -26,10 +25,4 @@
   - curl $MINIMESOS_MARATHON/v2/apps
 
 after_script:
-  - minimesos destroy
-=======
-# command to install dependencies
-install: "pip install -r requirements.txt"
-# command to run tests
-script: py.test --cov=lib/marathon_autoscaler/
->>>>>>> 644f4e75
+  - minimesos destroy